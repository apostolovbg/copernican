# Copernican Suite - A Modular Cosmology Framework

## Current Status (v2.0 - CosmoDSL Architecture)

<<<<<<< HEAD
**DEV NOTE (v2.0):** The Suite uses a declarative DSL for models and plugin-based engines. `main.py` is the sole entry point. A minimal `doc.json` is kept only for legacy merges and references `README.md` for full details.
**DEV NOTE (v2.0):** The Suite uses a declarative DSL for models and plugin-based engines. `main.py` is the sole entry point. A minimal `doc.json` is kept only for legacy merges and references `README.md` for full details.
**DEV NOTE (v2.0 cleanup):** The obsolete `legacy` folder has been removed and `plotter.py` restored to the project root.
=======
j9ep1u-codex/refactor-copernican-suite-to-cosmodsl
**DEV NOTE (v2.0):** The Suite uses a declarative DSL for models and plugin-based engines. `main.py` is the sole entry point. A minimal `doc.json` is kept only for legacy merges and references `README.md` for full details.
>>>>>>> d7ccb84e
**DEV NOTE (Session: 20250612_1530): This document has been updated to `v1.4g`. The UniStra parsers now replicate the successful fixed-width logic from v1.3 to fully load all 740 supernovae.**
**DEV NOTE (v2.0 bugfix):** Cleaned CLI functions and removed conflict markers.
**DEV NOTE (Session: 20250612_1600): CosmoDSL folders and plugin engine structure have been introduced.**


The full history of the project is maintained in `CHANGELOG.md`. Development guidelines are found in `AGENTS.md`. A tiny `doc.json` remains solely for merge compatibility with the historic `1.4g` branch.

---

## Overview

The Copernican Suite is a Python-based, modular framework designed for cosmological data analysis. It allows users to test different cosmological models against observational data, such as Type Ia Supernovae (SNe Ia) and Baryon Acoustic Oscillations (BAO). Its primary goal is to provide a flexible and extensible platform for researchers to compare theoretical models with empirical evidence.

## Installation & Usage

1. Ensure Python 3.10+ is installed with NumPy, SciPy, pandas and Matplotlib.
2. Place your data files in the `/data` folder.
3. Run `python main.py` (or use `start.command`, `run.bat`, or `Copernican.desktop`).
4. Select an engine, a model from `/models`, and your data files when prompted.

## Architecture

The suite is composed of several key modules that work in a pipeline:
* **`main.py`**: Entry point that performs dependency checks, shows the splash screen, and launches the menu-driven workflow.
* **`engines/`**: Folder of plugin engines automatically discovered at runtime.
* **`models/`**: CosmoDSL model files.
* **`data/`**: Default location for SNe Ia and BAO datasets.
* **`data_loaders.py`**: Parsers for supported data formats.
* **`cosmo_engine_*.py`**: Individual engine implementations.
The v2.0 release introduces **CosmoDSL** and a plugin-based architecture. `main.py` now handles all user interaction and dynamically loads engines and models from their respective folders.

## Plotting Style

Plots follow a unified theme based on the `seaborn-v0_8-colorblind` style with light backgrounds and readable font sizes. Info boxes and legend colors follow the guidelines from the old `doc.json` specification.
<<<<<<< HEAD
* **`data_loaders.py`**: Parsers for SNe Ia and BAO data.
* **`cosmo_engine_*.py`**: Plugin computational engines. The stable implementation is `cosmo_engine_1.4g.py`.
=======
* **`copernican.py`**: The main orchestrator.
* **`input_aggregator.py`**: Assembles the `Job JSON`.
* **`data_loaders.py`**: Contains data parsers. **This is the current point of failure.** Its parsers for UniStra-type data **must** be rewritten to use the correct column indices and `NaN` handling from the v1.3 implementation to ensure all 740 SNe are loaded from `tablef3.dat`.
* **`cosmo_engine_*.py`**: The modular computational engine. The stable implementation is `cosmo_engine_1.4g.py` which works with the standard model plugins.
* **`output_manager.py`**: Dispatches output tasks.
* **`csv_writer.py`**: Writes tabular data.
>>>>>>> d7ccb84e
* **`plotter.py`**: Generates plots based on the style guide.
The v1.4g refactor introduced **CosmoDSL** and a plugin-based engine folder (`/engines`). Models now live in `/models` as `.md` files written in the DSL, and data files are kept under `/data`. The new `main.py` script automatically discovers engines, models, and data at runtime.


---

## Development History

* **v1.3:** Stable version with a robust `data_loaders.py` that is the reference for the current bugfix.
* **v1.4rc (Initial):** A major refactor that broke the data pipeline.
* **v1.4rc2 - v1.4rc11:** A series of failed attempts to fix the data loading issue. These versions suffered from numerous cascading errors, including `KeyError`, `ValueError`, `TypeError` (string math), and incorrect data filtering, all stemming from the initial broken refactor.
* **v1.4rc12:** The last failed attempt. It incorrectly diagnosed the data loading issue, which was still only loading 33 supernovae. This version's failure made it clear a fundamental misunderstanding of the problem was occurring.
* **v1.4rc13:** Development reset with a focus on reproducing the v1.3 parsing logic. The bug source was confirmed to be incorrect column selection.
* **v1.4g:** The UniStra data loaders now use the v1.3 fixed-width parsing strategy, restoring all 740 SNe. The engine bug has been resolved with `cosmo_engine_1.4g.py`.

---

## Future Vision (v1.5 and beyond)

The long-term vision is to evolve the suite into a "Universal Math Engine" that can parse models directly from structured text files. This is contingent on first achieving a stable, working `v1.4`.

## Note on AI-Driven Development

This project is being developed with the assistance of a large language model (LLM). To ensure clarity, maintainability, and accountability, the following policies are enforced:
1.  **`DEV NOTE`s**: Any file modified by the AI must contain a `DEV NOTE` block at the top, explaining the version, the nature of the changes, and the reason for them.
2.  **Extensive Commenting**: All new or modified code must be commented clearly to explain its logic and purpose.
3.  **Documentation First**: Update `README.md` before adding new features so it always matches the codebase.
4.  **No Conflict Markers**: Avoid any merge conflict markers (such as `<<<<<<<`, `=======`, or `>>>>>>>`) in comments or documentation.
<|MERGE_RESOLUTION|>--- conflicted
+++ resolved
@@ -2,14 +2,14 @@
 
 ## Current Status (v2.0 - CosmoDSL Architecture)
 
-<<<<<<< HEAD
+codex/debug-copernican-suite-v2.0
 **DEV NOTE (v2.0):** The Suite uses a declarative DSL for models and plugin-based engines. `main.py` is the sole entry point. A minimal `doc.json` is kept only for legacy merges and references `README.md` for full details.
 **DEV NOTE (v2.0):** The Suite uses a declarative DSL for models and plugin-based engines. `main.py` is the sole entry point. A minimal `doc.json` is kept only for legacy merges and references `README.md` for full details.
 **DEV NOTE (v2.0 cleanup):** The obsolete `legacy` folder has been removed and `plotter.py` restored to the project root.
-=======
+
 j9ep1u-codex/refactor-copernican-suite-to-cosmodsl
 **DEV NOTE (v2.0):** The Suite uses a declarative DSL for models and plugin-based engines. `main.py` is the sole entry point. A minimal `doc.json` is kept only for legacy merges and references `README.md` for full details.
->>>>>>> d7ccb84e
+2.0
 **DEV NOTE (Session: 20250612_1530): This document has been updated to `v1.4g`. The UniStra parsers now replicate the successful fixed-width logic from v1.3 to fully load all 740 supernovae.**
 **DEV NOTE (v2.0 bugfix):** Cleaned CLI functions and removed conflict markers.
 **DEV NOTE (Session: 20250612_1600): CosmoDSL folders and plugin engine structure have been introduced.**
@@ -44,17 +44,14 @@
 ## Plotting Style
 
 Plots follow a unified theme based on the `seaborn-v0_8-colorblind` style with light backgrounds and readable font sizes. Info boxes and legend colors follow the guidelines from the old `doc.json` specification.
-<<<<<<< HEAD
 * **`data_loaders.py`**: Parsers for SNe Ia and BAO data.
 * **`cosmo_engine_*.py`**: Plugin computational engines. The stable implementation is `cosmo_engine_1.4g.py`.
-=======
 * **`copernican.py`**: The main orchestrator.
 * **`input_aggregator.py`**: Assembles the `Job JSON`.
 * **`data_loaders.py`**: Contains data parsers. **This is the current point of failure.** Its parsers for UniStra-type data **must** be rewritten to use the correct column indices and `NaN` handling from the v1.3 implementation to ensure all 740 SNe are loaded from `tablef3.dat`.
 * **`cosmo_engine_*.py`**: The modular computational engine. The stable implementation is `cosmo_engine_1.4g.py` which works with the standard model plugins.
 * **`output_manager.py`**: Dispatches output tasks.
 * **`csv_writer.py`**: Writes tabular data.
->>>>>>> d7ccb84e
 * **`plotter.py`**: Generates plots based on the style guide.
 The v1.4g refactor introduced **CosmoDSL** and a plugin-based engine folder (`/engines`). Models now live in `/models` as `.md` files written in the DSL, and data files are kept under `/data`. The new `main.py` script automatically discovers engines, models, and data at runtime.
 
