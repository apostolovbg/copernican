--- conflicted
+++ resolved
@@ -1,12 +1,7 @@
 # Copernican Suite
 
-<<<<<<< HEAD
 **Version:** 1.4rc
 **Last Updated:** 2025-06-13
-=======
-**Version:** 1.4b
-**Last Updated:** 2025-06-12
->>>>>>> 73f6eaeb
 
 The Copernican Suite is a Python toolkit for testing cosmological models against
 Supernovae Type Ia (SNe Ia) and Baryon Acoustic Oscillation (BAO) data. It
@@ -26,7 +21,6 @@
 
 ---
 
-<<<<<<< HEAD
 ## Overview
 The suite compares the reference \(\Lambda\)CDM model with alternative theories
 provided by the user. Each model is defined by a Markdown file under
@@ -87,7 +81,6 @@
 
 Failure to follow these rules will compromise the maintainability of the
 Copernican Suite.
-=======
 ## 4. Workflow Overview
 
 1.  **Dependency Check**: `copernican.py` first verifies all required Python libraries are available.
@@ -116,5 +109,4 @@
 > 2.  **Comment the code extensively.** Explain the "why" behind your code, not just the "what".
 > 3.  **Update this README file and `doc.json`**. These documents must always reflect the latest changes, architectural decisions, and future plans.
 >
-> Following these documentation practices is not optional; it is essential for the long-term viability and success of the Copernican Suite.
->>>>>>> 73f6eaeb
+> Following these documentation practices is not optional; it is essential for the long-term viability and success of the Copernican Suite.