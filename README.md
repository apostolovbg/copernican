--- conflicted
+++ resolved
@@ -93,15 +93,10 @@
 ## Using the Suite
 - The program discovers available models from `models/cosmo_model_*.md`.
 - Data files are grouped by type and source under `data/<type>/<source>/`.
-<<<<<<< HEAD
 - During each run you first pick an **SNe dataset** (e.g. Pantheon+, UniStra),
   choose a parser within that dataset and then select the exact data file.
 - The same sequence repeats for **BAO data**.
-=======
-- At runtime you choose the **data type**, **data source**, **parser** and finally
-  the data file to load. Only valid options detected in the directory tree are
-  presented.
->>>>>>> 79df71e9
+
 - Parsers and engines are selected interactively from their respective directories.
 - After each run you may choose to evaluate another model or exit. Cache files are
   cleaned automatically.
