--- conflicted
+++ resolved
@@ -1,10 +1,7 @@
 {
-<<<<<<< HEAD
   "dev_note": "CosmoDSL v2.0: doc.json deprecated; see README.md and AGENTS.md for latest details.",
   "projectVersion": "2.0",
   "status": "deprecated"
-}
-=======
   "dev_note": "Session 20250612_1600: Added CosmoDSL directories and plugin architecture.",
   "projectName": "Copernican Suite",
   "projectVersion": "1.4g",
@@ -122,5 +119,4 @@
       ]
     }
   }
-}
->>>>>>> 43d2e00f
+}