--- conflicted
+++ resolved
@@ -4,11 +4,7 @@
 lives in `CHANGELOG.md`. New modifications must update the changelog, and legacy
 `dev_note` headers embedded in source files have been fully phased out.
 
-<<<<<<< HEAD
 This document is the authoritative reference for contributors and AI systems working on the Copernican Suite. It replaces all previous specifications. The current development release is **version 1.7.3-beta**.
-=======
-This document is the authoritative reference for contributors and AI systems working on the Copernican Suite. It replaces all previous specifications. The current stable release is **version 1.6.5**.
->>>>>>> a2fdf2d5
 
 ## 1. Program Overview
 The suite evaluates cosmological models against SNe Ia and BAO data. Support for
