# data_loaders.py
"""
Handles the loading and parsing of various cosmological data formats.

DEV NOTE (v1.4g):
<<<<<<< HEAD
Restored the UniStra fixed-width parsers using the stable v1.3 logic.
They now target the correct columns, convert '---' to NaN, and load all 740 SNe.
=======
The UniStra parsers now replicate the stable v1.3 fixed-width logic.
This restores correct column targeting and NaN handling for `tablef3.dat`.
>>>>>>> 6602cfcf
"""

import os
import sys
import pandas as pd
import numpy as np
import json

# --- Constants used for UniStra parsers (from v1.3) ---
DEFAULT_SALT2_M_ABS_FIXED = -19.3
DEFAULT_SALT2_ALPHA_FIXED = 0.14
DEFAULT_SALT2_BETA_FIXED = 3.1

# --- SNe Ia Parser Functions (Restored from v1.3 for stability) ---

def _load_unistra_fixed_nuisance_h1(filepath, **kwargs):
    """Parses UniStra-like data using fixed nuisance parameters (h1-style)."""
    try:
        col_specs = [
            (0, 12), (12, 21), (21, 30), (30, 31), (31, 41), (41, 50), (50, 60),
            (60, 69), (69, 79), (79, 88), (88, 98), (98, 108), (108, 121),
            (121, 130), (130, 140), (140, 150), (150, 160), (160, 161),
            (161, 172), (172, 183), (183, 193)
        ]
        col_names = [
            'name', 'z_cmb_str', 'z_hel_str', 'ez_str', 'mb_str', 'e_mb_str',
            'x1_str', 'e_x1_str', 'c_str', 'e_c_str', 'logM_str', 'e_logM_str',
            'tmax_str', 'e_tmax_str', 'cov_mb_x1_str', 'cov_mb_c_str',
            'cov_x1_c_str', 'set_str', 'ra_str', 'dec_str', 'bias_str'
        ]

        df_raw = pd.read_fwf(
            filepath, colspecs=col_specs, names=col_names,
            na_values='---', comment='#', dtype=str
        )

        df = pd.DataFrame()
        df['z_cmb'] = pd.to_numeric(df_raw['z_cmb_str'], errors='coerce')
        df['z_hel'] = pd.to_numeric(df_raw['z_hel_str'], errors='coerce')
        df['mb'] = pd.to_numeric(df_raw['mb_str'], errors='coerce')
        df['mb_err'] = pd.to_numeric(df_raw['e_mb_str'], errors='coerce')
        df['x1'] = pd.to_numeric(df_raw['x1_str'], errors='coerce')
        df['c'] = pd.to_numeric(df_raw['c_str'], errors='coerce')

        df['mu'] = df['mb'] - DEFAULT_SALT2_M_ABS_FIXED \
            + DEFAULT_SALT2_ALPHA_FIXED * df['x1'] \
            - DEFAULT_SALT2_BETA_FIXED * df['c']
        df['mu_err'] = df['mb_err']

        df['z'] = np.where(pd.notna(df['z_cmb']), df['z_cmb'], df['z_hel'])

        final = df[['z', 'mu', 'mu_err']].dropna().reset_index(drop=True)
        return final

    except Exception as e:
        print(f"FATAL: Failed to parse UniStra (h1-style) file '{filepath}': {e}")
        raise

def _load_unistra_fit_nuisance_h2(filepath, **kwargs):
    """
    Parser for UniStra-like data (h2-style).
    Reads light-curve parameters and handles missing z_cmb.
    """
    try:
        col_specs = [
            (0, 12), (12, 21), (21, 30), (30, 31), (31, 41), (41, 50), (50, 60),
            (60, 69), (69, 79), (79, 88), (88, 98), (98, 108), (108, 121),
            (121, 130), (130, 140), (140, 150), (150, 160), (160, 161),
            (161, 172), (172, 183), (183, 193)
        ]
        col_names = [
            'name', 'z_cmb_str', 'z_hel_str', 'ez_str', 'mb_str', 'e_mb_str',
            'x1_str', 'e_x1_str', 'c_str', 'e_c_str', 'logM_str', 'e_logM_str',
            'tmax_str', 'e_tmax_str', 'cov_mb_x1_str', 'cov_mb_c_str',
            'cov_x1_c_str', 'set_str', 'ra_str', 'dec_str', 'bias_str'
        ]

        df_raw = pd.read_fwf(
            filepath, colspecs=col_specs, names=col_names,
            na_values='---', comment='#', dtype=str
        )

        df = pd.DataFrame()
        df['z_cmb'] = pd.to_numeric(df_raw['z_cmb_str'], errors='coerce')
        df['z_hel'] = pd.to_numeric(df_raw['z_hel_str'], errors='coerce')
        df['mb'] = pd.to_numeric(df_raw['mb_str'], errors='coerce')
        df['mb_err'] = pd.to_numeric(df_raw['e_mb_str'], errors='coerce')
        df['x1'] = pd.to_numeric(df_raw['x1_str'], errors='coerce')
        df['x1_err'] = pd.to_numeric(df_raw['e_x1_str'], errors='coerce')
        df['c'] = pd.to_numeric(df_raw['c_str'], errors='coerce')
        df['c_err'] = pd.to_numeric(df_raw['e_c_str'], errors='coerce')

        df['z'] = np.where(pd.notna(df['z_cmb']), df['z_cmb'], df['z_hel'])

        final_cols = ['z', 'mb', 'mb_err', 'x1', 'x1_err', 'c', 'c_err']
        final = df[final_cols].dropna().reset_index(drop=True)
        return final

    except Exception as e:
        print(f"FATAL: Failed to parse UniStra (h2-style) file '{filepath}': {e}")
        raise

def _load_pantheon_plus_h2(filepath, base_dir, **kwargs):
    """
    Parser for Pantheon+ data (h2-style).
    Requires a main data file and a separate covariance matrix file.
    """
    try:
        df = pd.read_csv(filepath, sep=r'\s+', comment='#')
        df.rename(columns={'zCMB': 'z', 'm_b_corr': 'mb', 'm_b_corr_err_DIAG': 'mb_err'}, inplace=True)

        numeric_cols = ['z', 'mb', 'mb_err']
        for col in numeric_cols:
            df[col] = pd.to_numeric(df[col], errors='coerce')

        df.dropna(subset=numeric_cols, inplace=True)
        df.reset_index(drop=True, inplace=True)

        print("\n  > The Pantheon+ parser requires a covariance matrix file.")
        cov_path_prompt = "  > Enter the path to the covariance matrix (e.g., Pancm.txt): "
        while True:
            cov_filepath = input(cov_path_prompt).strip()
            if cov_filepath.lower() == 'c':
                raise KeyboardInterrupt("User cancelled during covariance file selection.")

            full_cov_path = cov_filepath if os.path.isabs(cov_filepath) else os.path.join(base_dir, cov_filepath)
            if os.path.isfile(full_cov_path):
                break
            else:
                print(f"  > Error: Covariance file not found at '{full_cov_path}'. Please try again.")

        cov_matrix = np.loadtxt(full_cov_path)
        if len(cov_matrix) != len(df):
            raise ValueError("Covariance matrix dimensions do not match data file after cleaning.")

        df.attrs['cov_matrix'] = cov_matrix
        output_df = df[['z', 'mb', 'mb_err']].copy()
        output_df.attrs['cov_matrix'] = cov_matrix
        return output_df
    except Exception as e:
        print(f"FATAL: Failed to process Pantheon+ file '{filepath}': {e}")
        raise

# --- BAO Parser Functions (Restored from v1.3 for stability) ---

def _load_bao_json_v1(filepath, **kwargs):
    """Parses a generic BAO JSON file into a standard DataFrame."""
    try:
        with open(filepath, 'r') as f:
            data_json = json.load(f)

        df = pd.DataFrame(data_json['data_points'])

        required_cols = ['redshift', 'observable_type', 'value', 'error']
        if not all(col in df.columns for col in required_cols):
            raise ValueError(f"BAO JSON file missing one or more required columns: {required_cols}")

        for col in ['redshift', 'value', 'error']:
            df[col] = pd.to_numeric(df[col], errors='coerce')
        df.dropna(subset=required_cols, inplace=True)

        df.rename(columns={'redshift': 'z'}, inplace=True)

        if df.empty:
            raise ValueError("No valid BAO data points after parsing.")

        if 'rs_drag' in data_json:
             df['rs_drag'] = pd.to_numeric(data_json['rs_drag'])
        else:
             df['rs_drag'] = np.nan

        return df
    except Exception as e:
        print(f"FATAL: Failed to parse BAO JSON file '{filepath}': {e}")
        raise

# --- Parser Dictionaries (v1.4rc structure) ---
SNE_PARSERS = {
    'unistra_fixed_nuisance_h1': {
        'function': _load_unistra_fixed_nuisance_h1,
        'description': "UniStra-like (e.g., tablef3.dat), h1-style: uses pre-calculated mu_obs."
    },
    'unistra_fit_nuisance_h2': {
        'function': _load_unistra_fit_nuisance_h2,
        'description': "UniStra-like (e.g., tablef3.dat), h2-style: fits nuisance params from mb,x1,c."
    },
    'pantheon_plus_h2': {
        'function': _load_pantheon_plus_h2,
        'description': "Pantheon+ (e.g., Pantheon+SH0ES.txt + .cov), h2-style: fits MU_SH0ES with full Covariance Matrix."
    }
}

BAO_PARSERS = {
    'bao_json_general_v1': {
        'function': _load_bao_json_v1,
        'description': "General BAO JSON format (e.g., bao_data.json)."
    }
}


# --- User Interface Functions (from v1.4rc) ---

def _prompt_for_data(base_dir, data_type_name, parsers_dict, is_optional=False):
    """Generic helper to prompt user for a data file and a parser choice."""
    icons = {"SNe Ia": "🌠", "BAO": "🌌"}
    icon = icons.get(data_type_name, "🛰️")
    print(f"\n--- {icon} {data_type_name} Data ---")

    prompt_msg = f"Enter path to {data_type_name} data file"
    if is_optional:
        prompt_msg += " (or press Enter to skip): "
    else:
        prompt_msg += ": "

    filepath = ''
    while True:
        filepath = input(prompt_msg).strip()
        if filepath.lower() == 'c':
            return None
        if is_optional and not filepath:
            return {}

        full_path = filepath if os.path.isabs(filepath) else os.path.join(base_dir, filepath)
        if os.path.isfile(full_path):
            break
        else:
            print(f"Error: File not found at '{full_path}'. Please check the path and try again.")

    # FIX (v1.4rc12): These lines were accidentally deleted and are now restored.
    print(f"Available {data_type_name} data format parsers:")
    parser_keys = list(parsers_dict.keys())
    for i, key in enumerate(parser_keys):
        print(f"  {i+1}. {parsers_dict[key]['description']}")

    parser_id = ''
    while True:
        choice = input(f"Select a {data_type_name} parser (number) or 'c' to cancel: ").strip()
        if choice.lower() == 'c':
            return None
        try:
            idx = int(choice) - 1
            if 0 <= idx < len(parser_keys):
                parser_id = parser_keys[idx]
                break
            else:
                print("Invalid selection. Please try again.")
        except ValueError:
            print("Invalid input. Please enter a number.")

    key_name = 'sne_data' if data_type_name == 'SNe Ia' else 'bao_data'

    return {'filepath': filepath, 'parser_id': parser_id, 'type': key_name}

def get_user_selections(base_dir):
    """Main UI function to get all user selections for a run."""
    print("\n--- 🪐 Select a Computational Engine ---")
    print("  1. cosmo_engine_.1.4rc.py")
    engine_choice = input("Enter the number of the engine to use (or 'c' to cancel): ").strip()
    if engine_choice.lower() == 'c': return None
    engine_name = "cosmo_engine_.1.4rc.py"

    alt_model_path = input("Enter path to alternative model .py file (or 'test'): ").strip()
    if alt_model_path.lower() == 'c': return None

    sne_data_info = _prompt_for_data(base_dir, "SNe Ia", SNE_PARSERS)
    if sne_data_info is None: return None

    bao_data_info = _prompt_for_data(base_dir, "BAO", BAO_PARSERS, is_optional=True)
    if bao_data_info is None: return None

    return {
        'engine_name': engine_name,
        'alt_model_path': alt_model_path,
        'sne_data_info': sne_data_info,
        'bao_data_info': bao_data_info
    }<|MERGE_RESOLUTION|>--- conflicted
+++ resolved
@@ -3,13 +3,13 @@
 Handles the loading and parsing of various cosmological data formats.
 
 DEV NOTE (v1.4g):
-<<<<<<< HEAD
+gggxa2-codex/fix-bug-in-data_readers.py-and-explain-long-term-solution
 Restored the UniStra fixed-width parsers using the stable v1.3 logic.
 They now target the correct columns, convert '---' to NaN, and load all 740 SNe.
-=======
+
 The UniStra parsers now replicate the stable v1.3 fixed-width logic.
 This restores correct column targeting and NaN handling for `tablef3.dat`.
->>>>>>> 6602cfcf
+1.4g
 """
 
 import os
